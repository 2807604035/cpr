#include "cpr/session.h"

#include <algorithm>
#include <functional>
#include <string>

#include <curl/curl.h>

#include "cpr/curlholder.h"
#include "cpr/util.h"

namespace cpr {

class Session::Impl {
  public:
    Impl();

    void SetUrl(const Url& url);
    void SetParameters(const Parameters& parameters);
    void SetParameters(Parameters&& parameters);
    void SetHeader(const Header& header);
    void SetTimeout(const Timeout& timeout);
    void SetConnectTimeout(const ConnectTimeout& timeout);
    void SetAuth(const Authentication& auth);
    void SetDigest(const Digest& auth);
    void SetUserAgent(const UserAgent& ua);
    void SetPayload(Payload&& payload);
    void SetPayload(const Payload& payload);
    void SetProxies(Proxies&& proxies);
    void SetProxies(const Proxies& proxies);
    void SetMultipart(Multipart&& multipart);
    void SetMultipart(const Multipart& multipart);
    void SetRedirect(const bool& redirect);
    void SetMaxRedirects(const MaxRedirects& max_redirects);
    void SetCookies(const Cookies& cookies);
    void SetBody(Body&& body);
    void SetBody(const Body& body);
    void SetLowSpeed(const LowSpeed& low_speed);
    void SetVerbose(const Verbose& verbose);
    void SetVerifySsl(const VerifySsl& verify);

    Response Delete();
    Response Get();
    Response Head();
    Response Options();
    Response Patch();
    Response Post();
    Response Put();

  private:
    std::unique_ptr<CurlHolder, std::function<void(CurlHolder*)>> curl_;
    Url url_;
    Parameters parameters_;
    Proxies proxies_;

    Response makeRequest(CURL* curl);
    static void freeHolder(CurlHolder* holder);
    static CurlHolder* newHolder();
};

Session::Impl::Impl() {
    curl_ = std::unique_ptr<CurlHolder, std::function<void(CurlHolder*)>>(newHolder(),
                                                                          &Impl::freeHolder);
    auto curl = curl_->handle;
    if (curl) {
        // Set up some sensible defaults
        auto version_info = curl_version_info(CURLVERSION_NOW);
        auto version = std::string{"curl/"} + std::string{version_info->version};
        curl_easy_setopt(curl, CURLOPT_USERAGENT, version.data());
        curl_easy_setopt(curl, CURLOPT_FOLLOWLOCATION, 1L);
        curl_easy_setopt(curl, CURLOPT_NOPROGRESS, 1L);
        curl_easy_setopt(curl, CURLOPT_MAXREDIRS, 50L);
        curl_easy_setopt(curl, CURLOPT_ERRORBUFFER, curl_->error);
        curl_easy_setopt(curl, CURLOPT_COOKIEFILE, "");
#ifdef CPR_CURL_NOSIGNAL
        curl_easy_setopt(curl, CURLOPT_NOSIGNAL, 1L);
#endif
#if LIBCURL_VERSION_MAJOR >= 7
#if LIBCURL_VERSION_MINOR >= 25
#if LIBCURL_VERSION_PATCH >= 0
        curl_easy_setopt(curl, CURLOPT_TCP_KEEPALIVE, 1L);
#endif
#endif
#endif
    }
}

void Session::Impl::freeHolder(CurlHolder* holder) {
    curl_easy_cleanup(holder->handle);
    curl_slist_free_all(holder->chunk);
    curl_formfree(holder->formpost);
    delete holder;
}

CurlHolder* Session::Impl::newHolder() {
    CurlHolder* holder = new CurlHolder();
    holder->handle = curl_easy_init();
    holder->chunk = NULL;
    holder->formpost = NULL;
    return holder;
}

void Session::Impl::SetUrl(const Url& url) {
    url_ = url;
}

void Session::Impl::SetParameters(const Parameters& parameters) {
    parameters_ = parameters;
}

void Session::Impl::SetParameters(Parameters&& parameters) {
    parameters_ = std::move(parameters);
}

void Session::Impl::SetHeader(const Header& header) {
    auto curl = curl_->handle;
    if (curl) {
        struct curl_slist* chunk = NULL;
        for (auto item = header.cbegin(); item != header.cend(); ++item) {
            auto header_string = std::string{item->first};
            if (item->second.empty()) {
                header_string += ";";
            } else {
                header_string += ": " + item->second;
            }

            auto temp = curl_slist_append(chunk, header_string.data());
            if (temp) {
                chunk = temp;
            }
        }
        curl_easy_setopt(curl, CURLOPT_HTTPHEADER, chunk);

        curl_slist_free_all(curl_->chunk);
        curl_->chunk = chunk;
    }
}

void Session::Impl::SetTimeout(const Timeout& timeout) {
    auto curl = curl_->handle;
    if (curl) {
        curl_easy_setopt(curl, CURLOPT_TIMEOUT_MS, timeout.Milliseconds());
    }
}

<<<<<<< HEAD
void Session::Impl::SetConnectTimeout(const ConnectTimeout& timeout) {
    auto curl = curl_->handle;
    if (curl) {
        curl_easy_setopt(curl, CURLOPT_CONNECTTIMEOUT_MS, timeout.Milliseconds());
=======
void Session::Impl::SetVerbose(const Verbose& verbose) {
    auto curl = curl_->handle;
    if (curl) {
        curl_easy_setopt(curl, CURLOPT_VERBOSE, verbose.verbose);
>>>>>>> 46bb6ac8
    }
}

void Session::Impl::SetAuth(const Authentication& auth) {
    auto curl = curl_->handle;
    if (curl) {
        curl_easy_setopt(curl, CURLOPT_HTTPAUTH, CURLAUTH_BASIC);
        curl_easy_setopt(curl, CURLOPT_USERPWD, auth.GetAuthString());
    }
}

void Session::Impl::SetDigest(const Digest& auth) {
    auto curl = curl_->handle;
    if (curl) {
        curl_easy_setopt(curl, CURLOPT_HTTPAUTH, CURLAUTH_DIGEST);
        curl_easy_setopt(curl, CURLOPT_USERPWD, auth.GetAuthString());
    }
}

void Session::Impl::SetUserAgent(const UserAgent& ua) {
    auto curl = curl_->handle;
    if (curl) {
        curl_easy_setopt(curl, CURLOPT_USERAGENT, ua.c_str());
    }
}

void Session::Impl::SetPayload(Payload&& payload) {
    auto curl = curl_->handle;
    if (curl) {
        curl_easy_setopt(curl, CURLOPT_POSTFIELDSIZE, payload.content.length());
        curl_easy_setopt(curl, CURLOPT_COPYPOSTFIELDS, payload.content.data());
    }
}

void Session::Impl::SetPayload(const Payload& payload) {
    auto curl = curl_->handle;
    if (curl) {
        curl_easy_setopt(curl, CURLOPT_POSTFIELDSIZE, payload.content.length());
        curl_easy_setopt(curl, CURLOPT_POSTFIELDS, payload.content.data());
    }
}

void Session::Impl::SetProxies(const Proxies& proxies) {
    proxies_ = proxies;
}

void Session::Impl::SetProxies(Proxies&& proxies) {
    proxies_ = std::move(proxies);
}

void Session::Impl::SetMultipart(Multipart&& multipart) {
    auto curl = curl_->handle;
    if (curl) {
        struct curl_httppost* formpost = NULL;
        struct curl_httppost* lastptr = NULL;

        for (auto& part : multipart.parts) {
            std::vector<struct curl_forms> formdata;
            formdata.push_back({CURLFORM_COPYNAME, part.name.data()});
            if (part.is_buffer) {
                formdata.push_back({CURLFORM_BUFFER, part.value.data()});
                formdata.push_back(
                        {CURLFORM_COPYCONTENTS, reinterpret_cast<const char*>(part.data)});
                formdata.push_back(
                        {CURLFORM_CONTENTSLENGTH, reinterpret_cast<const char*>(part.datalen)});
            } else if (part.is_file) {
                formdata.push_back({CURLFORM_FILE, part.value.data()});
            } else {
                formdata.push_back({CURLFORM_COPYCONTENTS, part.value.data()});
            }
            if (!part.content_type.empty()) {
                formdata.push_back({CURLFORM_CONTENTTYPE, part.content_type.data()});
            }
            formdata.push_back({CURLFORM_END, nullptr});
            curl_formadd(&formpost, &lastptr, CURLFORM_ARRAY, formdata.data(), CURLFORM_END);
        }
        curl_easy_setopt(curl, CURLOPT_HTTPPOST, formpost);

        curl_formfree(curl_->formpost);
        curl_->formpost = formpost;
    }
}

void Session::Impl::SetMultipart(const Multipart& multipart) {
    auto curl = curl_->handle;
    if (curl) {
        struct curl_httppost* formpost = NULL;
        struct curl_httppost* lastptr = NULL;

        for (auto& part : multipart.parts) {
            std::vector<struct curl_forms> formdata;
            formdata.push_back({CURLFORM_PTRNAME, part.name.data()});
            if (part.is_buffer) {
                formdata.push_back({CURLFORM_BUFFER, part.value.data()});
                formdata.push_back({CURLFORM_BUFFERPTR, reinterpret_cast<const char*>(part.data)});
                formdata.push_back(
                        {CURLFORM_BUFFERLENGTH, reinterpret_cast<const char*>(part.datalen)});
            } else if (part.is_file) {
                formdata.push_back({CURLFORM_FILE, part.value.data()});
            } else {
                formdata.push_back({CURLFORM_PTRCONTENTS, part.value.data()});
            }
            if (!part.content_type.empty()) {
                formdata.push_back({CURLFORM_CONTENTTYPE, part.content_type.data()});
            }
            formdata.push_back({CURLFORM_END, nullptr});
            curl_formadd(&formpost, &lastptr, CURLFORM_ARRAY, formdata.data(), CURLFORM_END);
        }
        curl_easy_setopt(curl, CURLOPT_HTTPPOST, formpost);

        curl_formfree(curl_->formpost);
        curl_->formpost = formpost;
    }
}

void Session::Impl::SetRedirect(const bool& redirect) {
    auto curl = curl_->handle;
    if (curl) {
        curl_easy_setopt(curl, CURLOPT_FOLLOWLOCATION, std::int32_t(redirect));
    }
}

void Session::Impl::SetMaxRedirects(const MaxRedirects& max_redirects) {
    auto curl = curl_->handle;
    if (curl) {
        curl_easy_setopt(curl, CURLOPT_MAXREDIRS, max_redirects.number_of_redirects);
    }
}

void Session::Impl::SetCookies(const Cookies& cookies) {
    auto curl = curl_->handle;
    if (curl) {
        curl_easy_setopt(curl, CURLOPT_COOKIELIST, "ALL");
        curl_easy_setopt(curl, CURLOPT_COOKIE, cookies.GetEncoded().data());
    }
}

void Session::Impl::SetBody(Body&& body) {
    auto curl = curl_->handle;
    if (curl) {
        curl_easy_setopt(curl, CURLOPT_POSTFIELDSIZE, body.length());
        curl_easy_setopt(curl, CURLOPT_COPYPOSTFIELDS, body.data());
    }
}

void Session::Impl::SetBody(const Body& body) {
    auto curl = curl_->handle;
    if (curl) {
        curl_easy_setopt(curl, CURLOPT_POSTFIELDSIZE, body.length());
        curl_easy_setopt(curl, CURLOPT_POSTFIELDS, body.data());
    }
}

void Session::Impl::SetLowSpeed(const LowSpeed& low_speed) {
    auto curl = curl_->handle;
    if (curl) {
        curl_easy_setopt(curl, CURLOPT_LOW_SPEED_LIMIT, low_speed.limit);
        curl_easy_setopt(curl, CURLOPT_LOW_SPEED_TIME, low_speed.time);
    }
}

void Session::Impl::SetVerifySsl(const VerifySsl& verify) {
    auto curl = curl_->handle;
    if (curl) {
        curl_easy_setopt(curl, CURLOPT_SSL_VERIFYPEER, verify ? 1L : 0L);
        curl_easy_setopt(curl, CURLOPT_SSL_VERIFYHOST, verify ? 2L : 0L);
    }
}

Response Session::Impl::Delete() {
    auto curl = curl_->handle;
    if (curl) {
        curl_easy_setopt(curl, CURLOPT_HTTPGET, 0L);
        curl_easy_setopt(curl, CURLOPT_NOBODY, 0L);
        curl_easy_setopt(curl, CURLOPT_CUSTOMREQUEST, "DELETE");
    }

    return makeRequest(curl);
}

Response Session::Impl::Get() {
    auto curl = curl_->handle;
    if (curl) {
        curl_easy_setopt(curl, CURLOPT_NOBODY, 0L);
        curl_easy_setopt(curl, CURLOPT_CUSTOMREQUEST, "GET");
    }

    return makeRequest(curl);
}

Response Session::Impl::Head() {
    auto curl = curl_->handle;
    if (curl) {
        curl_easy_setopt(curl, CURLOPT_CUSTOMREQUEST, NULL);
        curl_easy_setopt(curl, CURLOPT_NOBODY, 1L);
    }

    return makeRequest(curl);
}

Response Session::Impl::Options() {
    auto curl = curl_->handle;
    if (curl) {
        curl_easy_setopt(curl, CURLOPT_NOBODY, 0L);
        curl_easy_setopt(curl, CURLOPT_CUSTOMREQUEST, "OPTIONS");
    }

    return makeRequest(curl);
}

Response Session::Impl::Patch() {
    auto curl = curl_->handle;
    if (curl) {
        curl_easy_setopt(curl, CURLOPT_NOBODY, 0L);
        curl_easy_setopt(curl, CURLOPT_CUSTOMREQUEST, "PATCH");
    }

    return makeRequest(curl);
}

Response Session::Impl::Post() {
    auto curl = curl_->handle;
    if (curl) {
        curl_easy_setopt(curl, CURLOPT_NOBODY, 0L);
        curl_easy_setopt(curl, CURLOPT_CUSTOMREQUEST, "POST");
    }

    return makeRequest(curl);
}

Response Session::Impl::Put() {
    auto curl = curl_->handle;
    if (curl) {
        curl_easy_setopt(curl, CURLOPT_NOBODY, 0L);
        curl_easy_setopt(curl, CURLOPT_CUSTOMREQUEST, "PUT");
    }

    return makeRequest(curl);
}

Response Session::Impl::makeRequest(CURL* curl) {
    if (!parameters_.content.empty()) {
        Url new_url{url_ + "?" + parameters_.content};
        curl_easy_setopt(curl, CURLOPT_URL, new_url.data());
    } else {
        curl_easy_setopt(curl, CURLOPT_URL, url_.data());
    }

    auto protocol = url_.substr(0, url_.find(':'));
    if (proxies_.has(protocol)) {
        curl_easy_setopt(curl, CURLOPT_PROXY, proxies_[protocol].data());
    } else {
        curl_easy_setopt(curl, CURLOPT_PROXY, "");
    }

    curl_->error[0] = '\0';

    std::string response_string;
    std::string header_string;
    curl_easy_setopt(curl, CURLOPT_WRITEFUNCTION, cpr::util::writeFunction);
    curl_easy_setopt(curl, CURLOPT_WRITEDATA, &response_string);
    curl_easy_setopt(curl, CURLOPT_HEADERDATA, &header_string);

    auto curl_error = curl_easy_perform(curl);

    char* raw_url;
    long response_code;
    double elapsed;
    curl_easy_getinfo(curl, CURLINFO_RESPONSE_CODE, &response_code);
    curl_easy_getinfo(curl, CURLINFO_TOTAL_TIME, &elapsed);
    curl_easy_getinfo(curl, CURLINFO_EFFECTIVE_URL, &raw_url);

    Cookies cookies;
    struct curl_slist* raw_cookies;
    curl_easy_getinfo(curl, CURLINFO_COOKIELIST, &raw_cookies);
    for (struct curl_slist* nc = raw_cookies; nc; nc = nc->next) {
        auto tokens = cpr::util::split(nc->data, '\t');
        auto value = tokens.back();
        tokens.pop_back();
        cookies[tokens.back()] = value;
    }
    curl_slist_free_all(raw_cookies);

    return Response{static_cast<std::int32_t>(response_code),
                    std::move(response_string),
                    cpr::util::parseHeader(header_string),
                    std::move(raw_url),
                    elapsed,
                    std::move(cookies),
                    Error(curl_error, curl_->error)};
}

// clang-format off
Session::Session() : pimpl_{ new Impl{} } {}
Session::~Session() {}
void Session::SetUrl(const Url& url) { pimpl_->SetUrl(url); }
void Session::SetParameters(const Parameters& parameters) { pimpl_->SetParameters(parameters); }
void Session::SetParameters(Parameters&& parameters) { pimpl_->SetParameters(std::move(parameters)); }
void Session::SetHeader(const Header& header) { pimpl_->SetHeader(header); }
void Session::SetTimeout(const Timeout& timeout) { pimpl_->SetTimeout(timeout); }
void Session::SetConnectTimeout(const ConnectTimeout& timeout) { pimpl_->SetConnectTimeout(timeout); }
void Session::SetAuth(const Authentication& auth) { pimpl_->SetAuth(auth); }
void Session::SetDigest(const Digest& auth) { pimpl_->SetDigest(auth); }
void Session::SetUserAgent(const UserAgent& ua) { pimpl_->SetUserAgent(ua); }
void Session::SetPayload(const Payload& payload) { pimpl_->SetPayload(payload); }
void Session::SetPayload(Payload&& payload) { pimpl_->SetPayload(std::move(payload)); }
void Session::SetProxies(const Proxies& proxies) { pimpl_->SetProxies(proxies); }
void Session::SetProxies(Proxies&& proxies) { pimpl_->SetProxies(std::move(proxies)); }
void Session::SetMultipart(const Multipart& multipart) { pimpl_->SetMultipart(multipart); }
void Session::SetMultipart(Multipart&& multipart) { pimpl_->SetMultipart(std::move(multipart)); }
void Session::SetRedirect(const bool& redirect) { pimpl_->SetRedirect(redirect); }
void Session::SetMaxRedirects(const MaxRedirects& max_redirects) { pimpl_->SetMaxRedirects(max_redirects); }
void Session::SetCookies(const Cookies& cookies) { pimpl_->SetCookies(cookies); }
void Session::SetBody(const Body& body) { pimpl_->SetBody(body); }
void Session::SetBody(Body&& body) { pimpl_->SetBody(std::move(body)); }
void Session::SetLowSpeed(const LowSpeed& low_speed) { pimpl_->SetLowSpeed(low_speed); }
void Session::SetVerifySsl(const VerifySsl& verify) { pimpl_->SetVerifySsl(verify); }
void Session::SetOption(const Url& url) { pimpl_->SetUrl(url); }
void Session::SetOption(const Parameters& parameters) { pimpl_->SetParameters(parameters); }
void Session::SetOption(Parameters&& parameters) { pimpl_->SetParameters(std::move(parameters)); }
void Session::SetOption(const Header& header) { pimpl_->SetHeader(header); }
void Session::SetOption(const Timeout& timeout) { pimpl_->SetTimeout(timeout); }
void Session::SetOption(const ConnectTimeout& timeout) { pimpl_->SetConnectTimeout(timeout); }
void Session::SetOption(const Authentication& auth) { pimpl_->SetAuth(auth); }
void Session::SetOption(const Digest& auth) { pimpl_->SetDigest(auth); }
void Session::SetOption(const UserAgent& ua) { pimpl_->SetUserAgent(ua); }
void Session::SetOption(const Payload& payload) { pimpl_->SetPayload(payload); }
void Session::SetOption(Payload&& payload) { pimpl_->SetPayload(std::move(payload)); }
void Session::SetOption(const Proxies& proxies) { pimpl_->SetProxies(proxies); }
void Session::SetOption(Proxies&& proxies) { pimpl_->SetProxies(std::move(proxies)); }
void Session::SetOption(const Multipart& multipart) { pimpl_->SetMultipart(multipart); }
void Session::SetOption(Multipart&& multipart) { pimpl_->SetMultipart(std::move(multipart)); }
void Session::SetOption(const bool& redirect) { pimpl_->SetRedirect(redirect); }
void Session::SetOption(const MaxRedirects& max_redirects) { pimpl_->SetMaxRedirects(max_redirects); }
void Session::SetOption(const Cookies& cookies) { pimpl_->SetCookies(cookies); }
void Session::SetOption(const Body& body) { pimpl_->SetBody(body); }
void Session::SetOption(Body&& body) { pimpl_->SetBody(std::move(body)); }
void Session::SetOption(const LowSpeed& low_speed) { pimpl_->SetLowSpeed(low_speed); }
void Session::SetOption(const VerifySsl& verify) { pimpl_->SetVerifySsl(verify); }
void Session::SetOption(const Verbose& verbose) { pimpl_->SetVerbose(verbose); }
Response Session::Delete() { return pimpl_->Delete(); }
Response Session::Get() { return pimpl_->Get(); }
Response Session::Head() { return pimpl_->Head(); }
Response Session::Options() { return pimpl_->Options(); }
Response Session::Patch() { return pimpl_->Patch(); }
Response Session::Post() { return pimpl_->Post(); }
Response Session::Put() { return pimpl_->Put(); }
// clang-format on

} // namespace cpr<|MERGE_RESOLUTION|>--- conflicted
+++ resolved
@@ -143,17 +143,17 @@
     }
 }
 
-<<<<<<< HEAD
 void Session::Impl::SetConnectTimeout(const ConnectTimeout& timeout) {
     auto curl = curl_->handle;
     if (curl) {
         curl_easy_setopt(curl, CURLOPT_CONNECTTIMEOUT_MS, timeout.Milliseconds());
-=======
+    }
+}
+
 void Session::Impl::SetVerbose(const Verbose& verbose) {
     auto curl = curl_->handle;
     if (curl) {
         curl_easy_setopt(curl, CURLOPT_VERBOSE, verbose.verbose);
->>>>>>> 46bb6ac8
     }
 }
 
