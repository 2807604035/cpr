--- conflicted
+++ resolved
@@ -43,13 +43,6 @@
 message(STATUS "Using CURL_LIBRARIES: ${CURL_LIBRARIES}.")
 target_link_libraries(${CPR_LIBRARIES}
     ${CURL_LIBRARIES})
-<<<<<<< HEAD
-    
-install(TARGETS ${CPR_LIBRARIES}
-		RUNTIME DESTINATION bin
-		LIBRARY DESTINATION lib
-		ARCHIVE DESTINATION lib)
-=======
 
 if(NOT (CMAKE_VERSION VERSION_LESS 3.0))
     target_include_directories(${CPR_LIBRARIES}
@@ -61,4 +54,8 @@
         ${CPR_INCLUDE_DIRS}
         ${CURL_INCLUDE_DIRS})
 endif()
->>>>>>> f50b5e6e
+
+install(TARGETS ${CPR_LIBRARIES}
+        RUNTIME DESTINATION bin
+        LIBRARY DESTINATION lib
+        ARCHIVE DESTINATION lib)